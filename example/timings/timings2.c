--- conflicted
+++ resolved
@@ -489,11 +489,7 @@
           break;
         }
         P4EST_GLOBAL_PRODUCTIONF ("mpirun -np %3d %s%s -c %10s -l %2d\n",
-<<<<<<< HEAD
-                                  r->mpisize, argv[0],
-=======
                                   r->mpisize, P4EST_STRING "_timings",
->>>>>>> 2ca925fe
                                   oldschool ? " --oldschool" : "",
                                   config_name, r->level);
       }
